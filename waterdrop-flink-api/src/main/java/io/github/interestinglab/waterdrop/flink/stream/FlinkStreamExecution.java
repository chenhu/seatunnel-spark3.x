package io.github.interestinglab.waterdrop.flink.stream;

import com.typesafe.config.waterdrop.Config;
import io.github.interestinglab.waterdrop.env.Execution;
import io.github.interestinglab.waterdrop.flink.FlinkEnvironment;
import io.github.interestinglab.waterdrop.flink.util.TableUtil;
import io.github.interestinglab.waterdrop.common.config.CheckResult;
import io.github.interestinglab.waterdrop.plugin.Plugin;
import org.apache.commons.lang3.StringUtils;
import org.apache.flink.streaming.api.datastream.DataStream;
import org.apache.flink.table.api.Table;
import org.apache.flink.table.api.java.StreamTableEnvironment;

import java.util.ArrayList;
import java.util.List;
import java.util.Objects;

/**
 * @author mr_xiong
 * @date 2019-08-12 23:51
 * @description
 */
public class FlinkStreamExecution implements Execution<FlinkStreamSource, FlinkStreamTransform, FlinkStreamSink> {

    private Config config;

    private FlinkEnvironment flinkEnvironment;


    public FlinkStreamExecution(FlinkEnvironment streamEnvironment) {
        this.flinkEnvironment = streamEnvironment;
    }

    @Override
    public void start(List<FlinkStreamSource> sources, List<FlinkStreamTransform> transforms, List<FlinkStreamSink> sinks) {
        List<DataStream> data = new ArrayList<>();

        for (FlinkStreamSource source : sources) {
            DataStream dataStream = source.getData(flinkEnvironment);
            data.add(dataStream);
            registerResultTable(source, dataStream);
        }

        DataStream input = data.get(0);

        for (FlinkStreamTransform transform : transforms) {
            DataStream stream = fromSourceTable(transform);
            if (Objects.isNull(stream)) {
                stream = input;
            }
            input = transform.processStream(flinkEnvironment, stream);
            registerResultTable(transform, input);
        }

        for (FlinkStreamSink sink : sinks) {
            DataStream stream = fromSourceTable(sink);
            if (Objects.isNull(stream)) {
                stream = input;
            }
            sink.outputStream(flinkEnvironment, stream);
        }
        try {
            String jobName = flinkEnvironment.getJobName();
            if (StringUtils.isBlank(jobName)) {
                flinkEnvironment.getStreamExecutionEnvironment().execute();
            } else {
                flinkEnvironment.getStreamExecutionEnvironment().execute(jobName);
            }
        } catch (Exception e) {
            e.printStackTrace();
        }
    }

    private void registerResultTable(Plugin plugin, DataStream dataStream) {
        Config config = plugin.getConfig();
        if (config.hasPath(RESULT_TABLE_NAME)) {
            String name = config.getString(RESULT_TABLE_NAME);
            StreamTableEnvironment tableEnvironment = flinkEnvironment.getStreamTableEnvironment();
            if (!TableUtil.tableExists(tableEnvironment,name)) {
                if (config.hasPath("field_name")){
                    String fieldName = config.getString("field_name");
                    tableEnvironment.registerDataStream(name, dataStream,fieldName);
                }else {
                    tableEnvironment.registerDataStream(name, dataStream);
                }
            }
        }
    }

    private DataStream fromSourceTable(Plugin plugin) {
        Config config = plugin.getConfig();
        if (config.hasPath(SOURCE_TABLE_NAME)) {
            StreamTableEnvironment tableEnvironment = flinkEnvironment.getStreamTableEnvironment();
            Table table = tableEnvironment.scan(config.getString(SOURCE_TABLE_NAME));
            return TableUtil.tableToDataStream(tableEnvironment, table, true);
        }
        return null;
    }

    @Override
    public void setConfig(Config config) {
        this.config = config;
    }

    @Override
    public Config getConfig() {
        return config;
    }

    @Override
    public CheckResult checkConfig() {
        return new CheckResult(true, "");
    }

    @Override
<<<<<<< HEAD
    public void prepare(Void prepareEnv) {
        if (config.hasPath("job.name")) {
            jobName = config.getString("job.name");
        }
=======
    public void prepare() {
>>>>>>> a10f4f8e
    }
}<|MERGE_RESOLUTION|>--- conflicted
+++ resolved
@@ -113,13 +113,5 @@
     }
 
     @Override
-<<<<<<< HEAD
-    public void prepare(Void prepareEnv) {
-        if (config.hasPath("job.name")) {
-            jobName = config.getString("job.name");
-        }
-=======
-    public void prepare() {
->>>>>>> a10f4f8e
-    }
+    public void prepare(Void prepareEnv) {}
 }