--- conflicted
+++ resolved
@@ -25,16 +25,8 @@
 import java.util.Arrays;
 import java.util.List;
 
-<<<<<<< HEAD
 import static io.github.interestinglab.waterdrop.utils.Engine.SPARK;
 
-/**
- * @author mr_xiong
- * @date 2019-12-29 17:20
- * @description
- */
-=======
->>>>>>> 19e4f7d1
 public class Waterdrop {
 
     public static void main(String[] args) {
