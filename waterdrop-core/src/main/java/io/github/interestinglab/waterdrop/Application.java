package io.github.interestinglab.waterdrop;


import io.github.interestinglab.waterdrop.apis.BaseSink;
import io.github.interestinglab.waterdrop.apis.BaseSource;
import io.github.interestinglab.waterdrop.apis.BaseTransform;
import io.github.interestinglab.waterdrop.config.ConfigParser;
import io.github.interestinglab.waterdrop.env.Execution;
import io.github.interestinglab.waterdrop.env.RuntimeEnv;
import io.github.interestinglab.waterdrop.plugin.Plugin;

import java.io.File;
import java.util.List;

/**
 * @author mr_xiong
 * @date 2019-05-29 14:40
 * @description
 */
public class Application {

    public static void main(String[] args) throws ConfigParser.ConfigErrorException {

        File file = new File(args[0]);

        ConfigParser configParser = new ConfigParser(file);

        configParser.parse();

        RuntimeEnv runtimeEnv = configParser.getRuntimeEnv();

        Execution execution = configParser.getExecution();

        List<BaseSource> sources = configParser.getSources();

        List<BaseTransform> transforms = configParser.getTransforms();

        List<BaseSink> sinks = configParser.getSinks();

<<<<<<< HEAD
        prepare(runtimeEnv, sources, transforms, sinks);
=======
        prepare(runtimeEnv,execution,sources,transforms,sinks);
>>>>>>> fed9971f

        execution.start(sources, transforms, sinks);
    }

<<<<<<< HEAD
    private static void prepare(RuntimeEnv runtimeEnv, List<? extends Plugin>... plugins) {
=======
    private static void prepare(RuntimeEnv runtimeEnv,Execution execution, List<? extends Plugin>... plugins){
>>>>>>> fed9971f

        runtimeEnv.prepare();
        execution.prepare();
        for (List<? extends Plugin> list : plugins){
            list.forEach(plugin -> plugin.prepare());
        }
    }

}<|MERGE_RESOLUTION|>--- conflicted
+++ resolved
@@ -37,24 +37,16 @@
 
         List<BaseSink> sinks = configParser.getSinks();
 
-<<<<<<< HEAD
-        prepare(runtimeEnv, sources, transforms, sinks);
-=======
-        prepare(runtimeEnv,execution,sources,transforms,sinks);
->>>>>>> fed9971f
+        prepare(runtimeEnv, execution, sources, transforms, sinks);
 
         execution.start(sources, transforms, sinks);
     }
 
-<<<<<<< HEAD
-    private static void prepare(RuntimeEnv runtimeEnv, List<? extends Plugin>... plugins) {
-=======
-    private static void prepare(RuntimeEnv runtimeEnv,Execution execution, List<? extends Plugin>... plugins){
->>>>>>> fed9971f
+    private static void prepare(RuntimeEnv runtimeEnv, Execution execution, List<? extends Plugin>... plugins) {
 
         runtimeEnv.prepare();
         execution.prepare();
-        for (List<? extends Plugin> list : plugins){
+        for (List<? extends Plugin> list : plugins) {
             list.forEach(plugin -> plugin.prepare());
         }
     }
