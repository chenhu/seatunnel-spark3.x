package io.github.interestinglab.waterdrop

import io.github.interestinglab.waterdrop.Waterdrop.showWaterdropAsciiLogo
import io.github.interestinglab.waterdrop.common.config.ConfigRuntimeException
import io.github.interestinglab.waterdrop.config.{ConfigBuilder, _}

import scala.collection.JavaConverters._
import scala.util.{Failure, Success, Try}

object WaterdropFlink {

  def main(args: Array[String]) {

    CommandLineUtils.flinkParser.parse(args, CommandLineArgs()) match {
      case Some(cmdArgs) => {
        Common.setDeployMode(cmdArgs.deployMode)
        val configFilePath = Waterdrop.getConfigFilePath(cmdArgs,"flink")

        cmdArgs.testConfig match {
          case true => {
            new ConfigBuilder(configFilePath).checkConfig
            println("config OK !")
          }
          case false => {
            Try(entrypoint(configFilePath)) match {
              case Success(_) => {}
              case Failure(exception) => {
                exception match {
                  case e: ConfigRuntimeException => Waterdrop.showConfigError(e)
                  case e: Exception              => Waterdrop.showFatalError(e)
                }
              }
            }
          }
        }
      }
      case None =>
      // CommandLineUtils.sparkParser.showUsageAsError()
      // CommandLineUtils.sparkParser.terminate(Right(()))
    }
  }

  private def entrypoint(configFile: String): Unit = {

    val configBuilder = new ConfigBuilder(configFile, "flink")
    val (sources, isStreaming) = configBuilder.createSources
    val transforms = configBuilder.createTransforms
    val sinks = configBuilder.createSinks

<<<<<<< HEAD
    val (runtimeEnv, execution) = configBuilder.createExecution(isStreaming)

    runtimeEnv.setConfig(configBuilder.config)
    runtimeEnv.prepare(isStreaming)
=======
    val (_, execution) = configBuilder.createExecution(isStreaming)
>>>>>>> b7c89ee5

    Waterdrop.prepare(sources, transforms, sinks)

    showWaterdropAsciiLogo()
    execution.start(sources.asJava, transforms.asJava, sinks.asJava);

  }


}<|MERGE_RESOLUTION|>--- conflicted
+++ resolved
@@ -47,14 +47,9 @@
     val transforms = configBuilder.createTransforms
     val sinks = configBuilder.createSinks
 
-<<<<<<< HEAD
     val (runtimeEnv, execution) = configBuilder.createExecution(isStreaming)
-
     runtimeEnv.setConfig(configBuilder.config)
     runtimeEnv.prepare(isStreaming)
-=======
-    val (_, execution) = configBuilder.createExecution(isStreaming)
->>>>>>> b7c89ee5
 
     Waterdrop.prepare(sources, transforms, sinks)
 
